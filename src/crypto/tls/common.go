// Copyright 2009 The Go Authors. All rights reserved.
// Use of this source code is governed by a BSD-style
// license that can be found in the LICENSE file.

package tls

import (
	"container/list"
	"crypto"
	"crypto/internal/boring"
	"crypto/rand"
	"crypto/sha512"
	"crypto/x509"
	"errors"
	"fmt"
	"internal/cpu"
	"io"
	"math/big"
	"net"
	"strings"
	"sync"
	"time"
)

const (
	VersionSSL30 = 0x0300
	VersionTLS10 = 0x0301
	VersionTLS11 = 0x0302
	VersionTLS12 = 0x0303

	// VersionTLS13 is under development in this library and can't be selected
	// nor negotiated yet on either side.
	VersionTLS13 = 0x0304
)

const (
	maxPlaintext       = 16384        // maximum plaintext payload length
	maxCiphertext      = 16384 + 2048 // maximum ciphertext payload length
	maxCiphertextTLS13 = 16384 + 256  // maximum ciphertext length in TLS 1.3
	recordHeaderLen    = 5            // record header length
	maxHandshake       = 65536        // maximum handshake we support (protocol max is 16 MB)
	maxUselessRecords  = 5            // maximum number of consecutive non-advancing records
)

// TLS record types.
type recordType uint8

const (
	recordTypeChangeCipherSpec recordType = 20
	recordTypeAlert            recordType = 21
	recordTypeHandshake        recordType = 22
	recordTypeApplicationData  recordType = 23
)

// TLS handshake message types.
const (
	typeHelloRequest        uint8 = 0
	typeClientHello         uint8 = 1
	typeServerHello         uint8 = 2
	typeNewSessionTicket    uint8 = 4
	typeEndOfEarlyData      uint8 = 5
	typeEncryptedExtensions uint8 = 8
	typeCertificate         uint8 = 11
	typeServerKeyExchange   uint8 = 12
	typeCertificateRequest  uint8 = 13
	typeServerHelloDone     uint8 = 14
	typeCertificateVerify   uint8 = 15
	typeClientKeyExchange   uint8 = 16
	typeFinished            uint8 = 20
	typeCertificateStatus   uint8 = 22
	typeKeyUpdate           uint8 = 24
	typeNextProtocol        uint8 = 67  // Not IANA assigned
	typeMessageHash         uint8 = 254 // synthetic message
)

// TLS compression types.
const (
	compressionNone uint8 = 0
)

// TLS extension numbers
const (
	extensionServerName              uint16 = 0
	extensionStatusRequest           uint16 = 5
	extensionSupportedCurves         uint16 = 10 // supported_groups in TLS 1.3, see RFC 8446, Section 4.2.7
	extensionSupportedPoints         uint16 = 11
	extensionSignatureAlgorithms     uint16 = 13
	extensionALPN                    uint16 = 16
	extensionSCT                     uint16 = 18
	extensionSessionTicket           uint16 = 35
	extensionPreSharedKey            uint16 = 41
	extensionEarlyData               uint16 = 42
	extensionSupportedVersions       uint16 = 43
	extensionCookie                  uint16 = 44
	extensionPSKModes                uint16 = 45
	extensionSignatureAlgorithmsCert uint16 = 50
	extensionKeyShare                uint16 = 51
	extensionNextProtoNeg            uint16 = 13172 // not IANA assigned
	extensionRenegotiationInfo       uint16 = 0xff01
)

// TLS signaling cipher suite values
const (
	scsvRenegotiation uint16 = 0x00ff
)

// CurveID is the type of a TLS identifier for an elliptic curve. See
// https://www.iana.org/assignments/tls-parameters/tls-parameters.xml#tls-parameters-8.
//
// In TLS 1.3, this type is called NamedGroup, but at this time this library
// only supports Elliptic Curve based groups. See RFC 8446, Section 4.2.7.
type CurveID uint16

const (
	CurveP256 CurveID = 23
	CurveP384 CurveID = 24
	CurveP521 CurveID = 25
	X25519    CurveID = 29
)

// TLS 1.3 Key Share. See RFC 8446, Section 4.2.8.
type keyShare struct {
	group CurveID
	data  []byte
}

// TLS 1.3 PSK Key Exchange Modes. See RFC 8446, Section 4.2.9.
const (
	pskModePlain uint8 = 0
	pskModeDHE   uint8 = 1
)

// TLS 1.3 PSK Identity. Can be a Session Ticket, or a reference to a saved
// session. See RFC 8446, Section 4.2.11.
type pskIdentity struct {
	label               []byte
	obfuscatedTicketAge uint32
}

// TLS Elliptic Curve Point Formats
// https://www.iana.org/assignments/tls-parameters/tls-parameters.xml#tls-parameters-9
const (
	pointFormatUncompressed uint8 = 0
)

// TLS CertificateStatusType (RFC 3546)
const (
	statusTypeOCSP uint8 = 1
)

// Certificate types (for certificateRequestMsg)
const (
	certTypeRSASign    = 1 // A certificate containing an RSA key
	certTypeDSSSign    = 2 // A certificate containing a DSA key
	certTypeRSAFixedDH = 3 // A certificate containing a static DH key
	certTypeDSSFixedDH = 4 // A certificate containing a static DH key

	// See RFC 4492 sections 3 and 5.5.
	certTypeECDSASign      = 64 // A certificate containing an ECDSA-capable public key, signed with ECDSA.
	certTypeRSAFixedECDH   = 65 // A certificate containing an ECDH-capable public key, signed with RSA.
	certTypeECDSAFixedECDH = 66 // A certificate containing an ECDH-capable public key, signed with ECDSA.

	// Rest of these are reserved by the TLS spec
)

// Signature algorithms (for internal signaling use). Starting at 16 to avoid overlap with
// TLS 1.2 codepoints (RFC 5246, Appendix A.4.1), with which these have nothing to do.
const (
	signaturePKCS1v15 uint8 = iota + 16
	signatureECDSA
	signatureRSAPSS
)

// defaultSupportedSignatureAlgorithms contains the signature and hash algorithms that
// the code advertises as supported in a TLS 1.2 ClientHello and in a TLS 1.2
// CertificateRequest. The two fields are merged to match with TLS 1.3.
// Note that in TLS 1.2, the ECDSA algorithms are not constrained to P-256, etc.
var defaultSupportedSignatureAlgorithms = []SignatureScheme{
	PKCS1WithSHA256,
	ECDSAWithP256AndSHA256,
	PKCS1WithSHA384,
	ECDSAWithP384AndSHA384,
	PKCS1WithSHA512,
	ECDSAWithP521AndSHA512,
	PKCS1WithSHA1,
	ECDSAWithSHA1,
}

// ConnectionState records basic TLS details about the connection.
type ConnectionState struct {
	Version                     uint16                // TLS version used by the connection (e.g. VersionTLS12)
	HandshakeComplete           bool                  // TLS handshake is complete
	DidResume                   bool                  // connection resumes a previous TLS connection
	CipherSuite                 uint16                // cipher suite in use (TLS_RSA_WITH_RC4_128_SHA, ...)
	NegotiatedProtocol          string                // negotiated next protocol (not guaranteed to be from Config.NextProtos)
	NegotiatedProtocolIsMutual  bool                  // negotiated protocol was advertised by server (client side only)
	ServerName                  string                // server name requested by client, if any (server side only)
	PeerCertificates            []*x509.Certificate   // certificate chain presented by remote peer
	VerifiedChains              [][]*x509.Certificate // verified chains built from PeerCertificates
	SignedCertificateTimestamps [][]byte              // SCTs from the server, if any
	OCSPResponse                []byte                // stapled OCSP response from server, if any

	// ekm is a closure exposed via ExportKeyingMaterial.
	ekm func(label string, context []byte, length int) ([]byte, error)

	// TLSUnique contains the "tls-unique" channel binding value (see RFC
	// 5929, section 3). For resumed sessions this value will be nil
	// because resumption does not include enough context (see
	// https://mitls.org/pages/attacks/3SHAKE#channelbindings). This will
	// change in future versions of Go once the TLS master-secret fix has
	// been standardized and implemented.
	TLSUnique []byte
}

// ExportKeyingMaterial returns length bytes of exported key material in a new
// slice as defined in RFC 5705. If context is nil, it is not used as part of
// the seed. If the connection was set to allow renegotiation via
// Config.Renegotiation, this function will return an error.
func (cs *ConnectionState) ExportKeyingMaterial(label string, context []byte, length int) ([]byte, error) {
	return cs.ekm(label, context, length)
}

// ClientAuthType declares the policy the server will follow for
// TLS Client Authentication.
type ClientAuthType int

const (
	NoClientCert ClientAuthType = iota
	RequestClientCert
	RequireAnyClientCert
	VerifyClientCertIfGiven
	RequireAndVerifyClientCert
)

// ClientSessionState contains the state needed by clients to resume TLS
// sessions.
type ClientSessionState struct {
	sessionTicket      []uint8               // Encrypted ticket used for session resumption with server
	vers               uint16                // SSL/TLS version negotiated for the session
	cipherSuite        uint16                // Ciphersuite negotiated for the session
	masterSecret       []byte                // MasterSecret generated by client on a full handshake
	serverCertificates []*x509.Certificate   // Certificate chain presented by the server
	verifiedChains     [][]*x509.Certificate // Certificate chains we built for verification
}

// ClientSessionCache is a cache of ClientSessionState objects that can be used
// by a client to resume a TLS session with a given server. ClientSessionCache
// implementations should expect to be called concurrently from different
// goroutines. Only ticket-based resumption is supported, not SessionID-based
// resumption.
type ClientSessionCache interface {
	// Get searches for a ClientSessionState associated with the given key.
	// On return, ok is true if one was found.
	Get(sessionKey string) (session *ClientSessionState, ok bool)

	// Put adds the ClientSessionState to the cache with the given key.
	Put(sessionKey string, cs *ClientSessionState)
}

// SignatureScheme identifies a signature algorithm supported by TLS. See
// RFC 8446, Section 4.2.3.
type SignatureScheme uint16

const (
	PKCS1WithSHA1   SignatureScheme = 0x0201
	PKCS1WithSHA256 SignatureScheme = 0x0401
	PKCS1WithSHA384 SignatureScheme = 0x0501
	PKCS1WithSHA512 SignatureScheme = 0x0601

	PSSWithSHA256 SignatureScheme = 0x0804
	PSSWithSHA384 SignatureScheme = 0x0805
	PSSWithSHA512 SignatureScheme = 0x0806

	ECDSAWithP256AndSHA256 SignatureScheme = 0x0403
	ECDSAWithP384AndSHA384 SignatureScheme = 0x0503
	ECDSAWithP521AndSHA512 SignatureScheme = 0x0603

	// Legacy signature and hash algorithms for TLS 1.2.
	ECDSAWithSHA1 SignatureScheme = 0x0203
)

// ClientHelloInfo contains information from a ClientHello message in order to
// guide certificate selection in the GetCertificate callback.
type ClientHelloInfo struct {
	// CipherSuites lists the CipherSuites supported by the client (e.g.
	// TLS_RSA_WITH_RC4_128_SHA).
	CipherSuites []uint16

	// ServerName indicates the name of the server requested by the client
	// in order to support virtual hosting. ServerName is only set if the
	// client is using SNI (see RFC 4366, Section 3.1).
	ServerName string

	// SupportedCurves lists the elliptic curves supported by the client.
	// SupportedCurves is set only if the Supported Elliptic Curves
	// Extension is being used (see RFC 4492, Section 5.1.1).
	SupportedCurves []CurveID

	// SupportedPoints lists the point formats supported by the client.
	// SupportedPoints is set only if the Supported Point Formats Extension
	// is being used (see RFC 4492, Section 5.1.2).
	SupportedPoints []uint8

	// SignatureSchemes lists the signature and hash schemes that the client
	// is willing to verify. SignatureSchemes is set only if the Signature
	// Algorithms Extension is being used (see RFC 5246, Section 7.4.1.4.1).
	SignatureSchemes []SignatureScheme

	// SupportedProtos lists the application protocols supported by the client.
	// SupportedProtos is set only if the Application-Layer Protocol
	// Negotiation Extension is being used (see RFC 7301, Section 3.1).
	//
	// Servers can select a protocol by setting Config.NextProtos in a
	// GetConfigForClient return value.
	SupportedProtos []string

	// SupportedVersions lists the TLS versions supported by the client.
	// For TLS versions less than 1.3, this is extrapolated from the max
	// version advertised by the client, so values other than the greatest
	// might be rejected if used.
	SupportedVersions []uint16

	// Conn is the underlying net.Conn for the connection. Do not read
	// from, or write to, this connection; that will cause the TLS
	// connection to fail.
	Conn net.Conn
}

// CertificateRequestInfo contains information from a server's
// CertificateRequest message, which is used to demand a certificate and proof
// of control from a client.
type CertificateRequestInfo struct {
	// AcceptableCAs contains zero or more, DER-encoded, X.501
	// Distinguished Names. These are the names of root or intermediate CAs
	// that the server wishes the returned certificate to be signed by. An
	// empty slice indicates that the server has no preference.
	AcceptableCAs [][]byte

	// SignatureSchemes lists the signature schemes that the server is
	// willing to verify.
	SignatureSchemes []SignatureScheme
}

// RenegotiationSupport enumerates the different levels of support for TLS
// renegotiation. TLS renegotiation is the act of performing subsequent
// handshakes on a connection after the first. This significantly complicates
// the state machine and has been the source of numerous, subtle security
// issues. Initiating a renegotiation is not supported, but support for
// accepting renegotiation requests may be enabled.
//
// Even when enabled, the server may not change its identity between handshakes
// (i.e. the leaf certificate must be the same). Additionally, concurrent
// handshake and application data flow is not permitted so renegotiation can
// only be used with protocols that synchronise with the renegotiation, such as
// HTTPS.
type RenegotiationSupport int

const (
	// RenegotiateNever disables renegotiation.
	RenegotiateNever RenegotiationSupport = iota

	// RenegotiateOnceAsClient allows a remote server to request
	// renegotiation once per connection.
	RenegotiateOnceAsClient

	// RenegotiateFreelyAsClient allows a remote server to repeatedly
	// request renegotiation.
	RenegotiateFreelyAsClient
)

// A Config structure is used to configure a TLS client or server.
// After one has been passed to a TLS function it must not be
// modified. A Config may be reused; the tls package will also not
// modify it.
type Config struct {
	// Rand provides the source of entropy for nonces and RSA blinding.
	// If Rand is nil, TLS uses the cryptographic random reader in package
	// crypto/rand.
	// The Reader must be safe for use by multiple goroutines.
	Rand io.Reader

	// Time returns the current time as the number of seconds since the epoch.
	// If Time is nil, TLS uses time.Now.
	Time func() time.Time

	// Certificates contains one or more certificate chains to present to
	// the other side of the connection. Server configurations must include
	// at least one certificate or else set GetCertificate. Clients doing
	// client-authentication may set either Certificates or
	// GetClientCertificate.
	Certificates []Certificate

	// NameToCertificate maps from a certificate name to an element of
	// Certificates. Note that a certificate name can be of the form
	// '*.example.com' and so doesn't have to be a domain name as such.
	// See Config.BuildNameToCertificate
	// The nil value causes the first element of Certificates to be used
	// for all connections.
	NameToCertificate map[string]*Certificate

	// GetCertificate returns a Certificate based on the given
	// ClientHelloInfo. It will only be called if the client supplies SNI
	// information or if Certificates is empty.
	//
	// If GetCertificate is nil or returns nil, then the certificate is
	// retrieved from NameToCertificate. If NameToCertificate is nil, the
	// first element of Certificates will be used.
	GetCertificate func(*ClientHelloInfo) (*Certificate, error)

	// GetClientCertificate, if not nil, is called when a server requests a
	// certificate from a client. If set, the contents of Certificates will
	// be ignored.
	//
	// If GetClientCertificate returns an error, the handshake will be
	// aborted and that error will be returned. Otherwise
	// GetClientCertificate must return a non-nil Certificate. If
	// Certificate.Certificate is empty then no certificate will be sent to
	// the server. If this is unacceptable to the server then it may abort
	// the handshake.
	//
	// GetClientCertificate may be called multiple times for the same
	// connection if renegotiation occurs or if TLS 1.3 is in use.
	GetClientCertificate func(*CertificateRequestInfo) (*Certificate, error)

	// GetConfigForClient, if not nil, is called after a ClientHello is
	// received from a client. It may return a non-nil Config in order to
	// change the Config that will be used to handle this connection. If
	// the returned Config is nil, the original Config will be used. The
	// Config returned by this callback may not be subsequently modified.
	//
	// If GetConfigForClient is nil, the Config passed to Server() will be
	// used for all connections.
	//
	// Uniquely for the fields in the returned Config, session ticket keys
	// will be duplicated from the original Config if not set.
	// Specifically, if SetSessionTicketKeys was called on the original
	// config but not on the returned config then the ticket keys from the
	// original config will be copied into the new config before use.
	// Otherwise, if SessionTicketKey was set in the original config but
	// not in the returned config then it will be copied into the returned
	// config before use. If neither of those cases applies then the key
	// material from the returned config will be used for session tickets.
	GetConfigForClient func(*ClientHelloInfo) (*Config, error)

	// VerifyPeerCertificate, if not nil, is called after normal
	// certificate verification by either a TLS client or server. It
	// receives the raw ASN.1 certificates provided by the peer and also
	// any verified chains that normal processing found. If it returns a
	// non-nil error, the handshake is aborted and that error results.
	//
	// If normal verification fails then the handshake will abort before
	// considering this callback. If normal verification is disabled by
	// setting InsecureSkipVerify, or (for a server) when ClientAuth is
	// RequestClientCert or RequireAnyClientCert, then this callback will
	// be considered but the verifiedChains argument will always be nil.
	VerifyPeerCertificate func(rawCerts [][]byte, verifiedChains [][]*x509.Certificate) error

	// RootCAs defines the set of root certificate authorities
	// that clients use when verifying server certificates.
	// If RootCAs is nil, TLS uses the host's root CA set.
	RootCAs *x509.CertPool

	// NextProtos is a list of supported application level protocols, in
	// order of preference.
	NextProtos []string

	// ServerName is used to verify the hostname on the returned
	// certificates unless InsecureSkipVerify is given. It is also included
	// in the client's handshake to support virtual hosting unless it is
	// an IP address.
	ServerName string

	// ClientAuth determines the server's policy for
	// TLS Client Authentication. The default is NoClientCert.
	ClientAuth ClientAuthType

	// ClientCAs defines the set of root certificate authorities
	// that servers use if required to verify a client certificate
	// by the policy in ClientAuth.
	ClientCAs *x509.CertPool

	// InsecureSkipVerify controls whether a client verifies the
	// server's certificate chain and host name.
	// If InsecureSkipVerify is true, TLS accepts any certificate
	// presented by the server and any host name in that certificate.
	// In this mode, TLS is susceptible to man-in-the-middle attacks.
	// This should be used only for testing.
	InsecureSkipVerify bool

	// CipherSuites is a list of supported cipher suites. If CipherSuites
	// is nil, TLS uses a list of suites supported by the implementation.
	CipherSuites []uint16

	// PreferServerCipherSuites controls whether the server selects the
	// client's most preferred ciphersuite, or the server's most preferred
	// ciphersuite. If true then the server's preference, as expressed in
	// the order of elements in CipherSuites, is used.
	PreferServerCipherSuites bool

	// SessionTicketsDisabled may be set to true to disable session ticket
	// (resumption) support. Note that on clients, session ticket support is
	// also disabled if ClientSessionCache is nil.
	SessionTicketsDisabled bool

	// SessionTicketKey is used by TLS servers to provide session
	// resumption. See RFC 5077. If zero, it will be filled with
	// random data before the first server handshake.
	//
	// If multiple servers are terminating connections for the same host
	// they should all have the same SessionTicketKey. If the
	// SessionTicketKey leaks, previously recorded and future TLS
	// connections using that key are compromised.
	SessionTicketKey [32]byte

	// ClientSessionCache is a cache of ClientSessionState entries for TLS
	// session resumption. It is only used by clients.
	ClientSessionCache ClientSessionCache

	// MinVersion contains the minimum SSL/TLS version that is acceptable.
	// If zero, then TLS 1.0 is taken as the minimum.
	MinVersion uint16

	// MaxVersion contains the maximum SSL/TLS version that is acceptable.
	// If zero, then the maximum version supported by this package is used,
	// which is currently TLS 1.2.
	MaxVersion uint16

	// CurvePreferences contains the elliptic curves that will be used in
	// an ECDHE handshake, in preference order. If empty, the default will
	// be used.
	CurvePreferences []CurveID

	// DynamicRecordSizingDisabled disables adaptive sizing of TLS records.
	// When true, the largest possible TLS record size is always used. When
	// false, the size of TLS records may be adjusted in an attempt to
	// improve latency.
	DynamicRecordSizingDisabled bool

	// Renegotiation controls what types of renegotiation are supported.
	// The default, none, is correct for the vast majority of applications.
	Renegotiation RenegotiationSupport

	// KeyLogWriter optionally specifies a destination for TLS master secrets
	// in NSS key log format that can be used to allow external programs
	// such as Wireshark to decrypt TLS connections.
	// See https://developer.mozilla.org/en-US/docs/Mozilla/Projects/NSS/Key_Log_Format.
	// Use of KeyLogWriter compromises security and should only be
	// used for debugging.
	KeyLogWriter io.Writer

	serverInitOnce sync.Once // guards calling (*Config).serverInit

	// mutex protects sessionTicketKeys.
	mutex sync.RWMutex
	// sessionTicketKeys contains zero or more ticket keys. If the length
	// is zero, SessionTicketsDisabled must be true. The first key is used
	// for new tickets and any subsequent keys can be used to decrypt old
	// tickets.
	sessionTicketKeys []ticketKey
}

// ticketKeyNameLen is the number of bytes of identifier that is prepended to
// an encrypted session ticket in order to identify the key used to encrypt it.
const ticketKeyNameLen = 16

// ticketKey is the internal representation of a session ticket key.
type ticketKey struct {
	// keyName is an opaque byte string that serves to identify the session
	// ticket key. It's exposed as plaintext in every session ticket.
	keyName [ticketKeyNameLen]byte
	aesKey  [16]byte
	hmacKey [16]byte
}

// ticketKeyFromBytes converts from the external representation of a session
// ticket key to a ticketKey. Externally, session ticket keys are 32 random
// bytes and this function expands that into sufficient name and key material.
func ticketKeyFromBytes(b [32]byte) (key ticketKey) {
	hashed := sha512.Sum512(b[:])
	copy(key.keyName[:], hashed[:ticketKeyNameLen])
	copy(key.aesKey[:], hashed[ticketKeyNameLen:ticketKeyNameLen+16])
	copy(key.hmacKey[:], hashed[ticketKeyNameLen+16:ticketKeyNameLen+32])
	return key
}

// Clone returns a shallow clone of c. It is safe to clone a Config that is
// being used concurrently by a TLS client or server.
func (c *Config) Clone() *Config {
	// Running serverInit ensures that it's safe to read
	// SessionTicketsDisabled.
	c.serverInitOnce.Do(func() { c.serverInit(nil) })

	var sessionTicketKeys []ticketKey
	c.mutex.RLock()
	sessionTicketKeys = c.sessionTicketKeys
	c.mutex.RUnlock()

	return &Config{
		Rand:                        c.Rand,
		Time:                        c.Time,
		Certificates:                c.Certificates,
		NameToCertificate:           c.NameToCertificate,
		GetCertificate:              c.GetCertificate,
		GetClientCertificate:        c.GetClientCertificate,
		GetConfigForClient:          c.GetConfigForClient,
		VerifyPeerCertificate:       c.VerifyPeerCertificate,
		RootCAs:                     c.RootCAs,
		NextProtos:                  c.NextProtos,
		ServerName:                  c.ServerName,
		ClientAuth:                  c.ClientAuth,
		ClientCAs:                   c.ClientCAs,
		InsecureSkipVerify:          c.InsecureSkipVerify,
		CipherSuites:                c.CipherSuites,
		PreferServerCipherSuites:    c.PreferServerCipherSuites,
		SessionTicketsDisabled:      c.SessionTicketsDisabled,
		SessionTicketKey:            c.SessionTicketKey,
		ClientSessionCache:          c.ClientSessionCache,
		MinVersion:                  c.MinVersion,
		MaxVersion:                  c.MaxVersion,
		CurvePreferences:            c.CurvePreferences,
		DynamicRecordSizingDisabled: c.DynamicRecordSizingDisabled,
		Renegotiation:               c.Renegotiation,
		KeyLogWriter:                c.KeyLogWriter,
		sessionTicketKeys:           sessionTicketKeys,
	}
}

// serverInit is run under c.serverInitOnce to do initialization of c. If c was
// returned by a GetConfigForClient callback then the argument should be the
// Config that was passed to Server, otherwise it should be nil.
func (c *Config) serverInit(originalConfig *Config) {
	if c.SessionTicketsDisabled || len(c.ticketKeys()) != 0 {
		return
	}

	alreadySet := false
	for _, b := range c.SessionTicketKey {
		if b != 0 {
			alreadySet = true
			break
		}
	}

	if !alreadySet {
		if originalConfig != nil {
			copy(c.SessionTicketKey[:], originalConfig.SessionTicketKey[:])
		} else if _, err := io.ReadFull(c.rand(), c.SessionTicketKey[:]); err != nil {
			c.SessionTicketsDisabled = true
			return
		}
	}

	if originalConfig != nil {
		originalConfig.mutex.RLock()
		c.sessionTicketKeys = originalConfig.sessionTicketKeys
		originalConfig.mutex.RUnlock()
	} else {
		c.sessionTicketKeys = []ticketKey{ticketKeyFromBytes(c.SessionTicketKey)}
	}
}

func (c *Config) ticketKeys() []ticketKey {
	c.mutex.RLock()
	// c.sessionTicketKeys is constant once created. SetSessionTicketKeys
	// will only update it by replacing it with a new value.
	ret := c.sessionTicketKeys
	c.mutex.RUnlock()
	return ret
}

// SetSessionTicketKeys updates the session ticket keys for a server. The first
// key will be used when creating new tickets, while all keys can be used for
// decrypting tickets. It is safe to call this function while the server is
// running in order to rotate the session ticket keys. The function will panic
// if keys is empty.
func (c *Config) SetSessionTicketKeys(keys [][32]byte) {
	if len(keys) == 0 {
		panic("tls: keys must have at least one key")
	}

	newKeys := make([]ticketKey, len(keys))
	for i, bytes := range keys {
		newKeys[i] = ticketKeyFromBytes(bytes)
	}

	c.mutex.Lock()
	c.sessionTicketKeys = newKeys
	c.mutex.Unlock()
}

func (c *Config) rand() io.Reader {
	r := c.Rand
	if r == nil {
		return rand.Reader
	}
	return r
}

func (c *Config) time() time.Time {
	t := c.Time
	if t == nil {
		t = time.Now
	}
	return t()
}

func (c *Config) cipherSuites() []uint16 {
	if needFIPS() {
		return fipsCipherSuites(c)
	}
	s := c.CipherSuites
	if s == nil {
		s = defaultCipherSuites()
	}
	return s
}

<<<<<<< HEAD
func (c *Config) minVersion() uint16 {
	if needFIPS() {
		return fipsMinVersion(c)
	}
	if c == nil || c.MinVersion == 0 {
		return minVersion
=======
var supportedVersions = []uint16{
	VersionTLS12,
	VersionTLS11,
	VersionTLS10,
	VersionSSL30,
}

func (c *Config) supportedVersions(isClient bool) []uint16 {
	versions := make([]uint16, 0, len(supportedVersions))
	for _, v := range supportedVersions {
		if c != nil && c.MinVersion != 0 && v < c.MinVersion {
			continue
		}
		if c != nil && c.MaxVersion != 0 && v > c.MaxVersion {
			continue
		}
		// TLS 1.0 is the minimum version supported as a client.
		if isClient && v < VersionTLS10 {
			continue
		}
		versions = append(versions, v)
>>>>>>> 7f5dce08
	}
	return versions
}

<<<<<<< HEAD
func (c *Config) maxVersion() uint16 {
	if needFIPS() {
		return fipsMaxVersion(c)
	}
	if c == nil || c.MaxVersion == 0 {
		return maxVersion
=======
// supportedVersionsFromMax returns a list of supported versions derived from a
// legacy maximum version value. Note that only versions supported by this
// library are returned. Any newer peer will use supportedVersions anyway.
func supportedVersionsFromMax(maxVersion uint16) []uint16 {
	versions := make([]uint16, 0, len(supportedVersions))
	for _, v := range supportedVersions {
		if v > maxVersion {
			continue
		}
		versions = append(versions, v)
>>>>>>> 7f5dce08
	}
	return versions
}

var defaultCurvePreferences = []CurveID{X25519, CurveP256, CurveP384, CurveP521}

func (c *Config) curvePreferences() []CurveID {
	if needFIPS() {
		return fipsCurvePreferences(c)
	}
	if c == nil || len(c.CurvePreferences) == 0 {
		return defaultCurvePreferences
	}
	return c.CurvePreferences
}

// mutualVersion returns the protocol version to use given the advertised
// versions of the peer. Priority is given to the peer preference order.
func (c *Config) mutualVersion(isClient bool, peerVersions []uint16) (uint16, bool) {
	supportedVersions := c.supportedVersions(isClient)
	for _, peerVersion := range peerVersions {
		for _, v := range supportedVersions {
			if v == peerVersion {
				return v, true
			}
		}
	}
	return 0, false
}

// getCertificate returns the best certificate for the given ClientHelloInfo,
// defaulting to the first element of c.Certificates.
func (c *Config) getCertificate(clientHello *ClientHelloInfo) (*Certificate, error) {
	if c.GetCertificate != nil &&
		(len(c.Certificates) == 0 || len(clientHello.ServerName) > 0) {
		cert, err := c.GetCertificate(clientHello)
		if cert != nil || err != nil {
			return cert, err
		}
	}

	if len(c.Certificates) == 0 {
		return nil, errors.New("tls: no certificates configured")
	}

	if len(c.Certificates) == 1 || c.NameToCertificate == nil {
		// There's only one choice, so no point doing any work.
		return &c.Certificates[0], nil
	}

	name := strings.ToLower(clientHello.ServerName)
	for len(name) > 0 && name[len(name)-1] == '.' {
		name = name[:len(name)-1]
	}

	if cert, ok := c.NameToCertificate[name]; ok {
		return cert, nil
	}

	// try replacing labels in the name with wildcards until we get a
	// match.
	labels := strings.Split(name, ".")
	for i := range labels {
		labels[i] = "*"
		candidate := strings.Join(labels, ".")
		if cert, ok := c.NameToCertificate[candidate]; ok {
			return cert, nil
		}
	}

	// If nothing matches, return the first certificate.
	return &c.Certificates[0], nil
}

// BuildNameToCertificate parses c.Certificates and builds c.NameToCertificate
// from the CommonName and SubjectAlternateName fields of each of the leaf
// certificates.
func (c *Config) BuildNameToCertificate() {
	c.NameToCertificate = make(map[string]*Certificate)
	for i := range c.Certificates {
		cert := &c.Certificates[i]
		if cert.Leaf == nil {
			x509Cert, err := x509.ParseCertificate(cert.Certificate[0])
			if err != nil {
				continue
			}
			cert.Leaf = x509Cert
		}
		x509Cert := cert.Leaf
		if len(x509Cert.Subject.CommonName) > 0 {
			c.NameToCertificate[x509Cert.Subject.CommonName] = cert
		}
		for _, san := range x509Cert.DNSNames {
			c.NameToCertificate[san] = cert
		}
	}
}

// writeKeyLog logs client random and master secret if logging was enabled by
// setting c.KeyLogWriter.
func (c *Config) writeKeyLog(clientRandom, masterSecret []byte) error {
	if c.KeyLogWriter == nil {
		return nil
	}

	logLine := []byte(fmt.Sprintf("CLIENT_RANDOM %x %x\n", clientRandom, masterSecret))

	writerMutex.Lock()
	_, err := c.KeyLogWriter.Write(logLine)
	writerMutex.Unlock()

	return err
}

// writerMutex protects all KeyLogWriters globally. It is rarely enabled,
// and is only for debugging, so a global mutex saves space.
var writerMutex sync.Mutex

// A Certificate is a chain of one or more certificates, leaf first.
type Certificate struct {
	Certificate [][]byte
	// PrivateKey contains the private key corresponding to the public key
	// in Leaf. For a server, this must implement crypto.Signer and/or
	// crypto.Decrypter, with an RSA or ECDSA PublicKey. For a client
	// (performing client authentication), this must be a crypto.Signer
	// with an RSA or ECDSA PublicKey.
	PrivateKey crypto.PrivateKey
	// OCSPStaple contains an optional OCSP response which will be served
	// to clients that request it.
	OCSPStaple []byte
	// SignedCertificateTimestamps contains an optional list of Signed
	// Certificate Timestamps which will be served to clients that request it.
	SignedCertificateTimestamps [][]byte
	// Leaf is the parsed form of the leaf certificate, which may be
	// initialized using x509.ParseCertificate to reduce per-handshake
	// processing for TLS clients doing client authentication. If nil, the
	// leaf certificate will be parsed as needed.
	Leaf *x509.Certificate
}

type handshakeMessage interface {
	marshal() []byte
	unmarshal([]byte) bool
}

// lruSessionCache is a ClientSessionCache implementation that uses an LRU
// caching strategy.
type lruSessionCache struct {
	sync.Mutex

	m        map[string]*list.Element
	q        *list.List
	capacity int
}

type lruSessionCacheEntry struct {
	sessionKey string
	state      *ClientSessionState
}

// NewLRUClientSessionCache returns a ClientSessionCache with the given
// capacity that uses an LRU strategy. If capacity is < 1, a default capacity
// is used instead.
func NewLRUClientSessionCache(capacity int) ClientSessionCache {
	const defaultSessionCacheCapacity = 64

	if capacity < 1 {
		capacity = defaultSessionCacheCapacity
	}
	return &lruSessionCache{
		m:        make(map[string]*list.Element),
		q:        list.New(),
		capacity: capacity,
	}
}

// Put adds the provided (sessionKey, cs) pair to the cache.
func (c *lruSessionCache) Put(sessionKey string, cs *ClientSessionState) {
	c.Lock()
	defer c.Unlock()

	if elem, ok := c.m[sessionKey]; ok {
		entry := elem.Value.(*lruSessionCacheEntry)
		entry.state = cs
		c.q.MoveToFront(elem)
		return
	}

	if c.q.Len() < c.capacity {
		entry := &lruSessionCacheEntry{sessionKey, cs}
		c.m[sessionKey] = c.q.PushFront(entry)
		return
	}

	elem := c.q.Back()
	entry := elem.Value.(*lruSessionCacheEntry)
	delete(c.m, entry.sessionKey)
	entry.sessionKey = sessionKey
	entry.state = cs
	c.q.MoveToFront(elem)
	c.m[sessionKey] = elem
}

// Get returns the ClientSessionState value associated with a given key. It
// returns (nil, false) if no value is found.
func (c *lruSessionCache) Get(sessionKey string) (*ClientSessionState, bool) {
	c.Lock()
	defer c.Unlock()

	if elem, ok := c.m[sessionKey]; ok {
		c.q.MoveToFront(elem)
		return elem.Value.(*lruSessionCacheEntry).state, true
	}
	return nil, false
}

// TODO(jsing): Make these available to both crypto/x509 and crypto/tls.
type dsaSignature struct {
	R, S *big.Int
}

type ecdsaSignature dsaSignature

var emptyConfig Config

func defaultConfig() *Config {
	return &emptyConfig
}

var (
	once                        sync.Once
	varDefaultCipherSuites      []uint16
	varDefaultCipherSuitesTLS13 []uint16
)

func defaultCipherSuites() []uint16 {
	once.Do(initDefaultCipherSuites)
	return varDefaultCipherSuites
}

func defaultCipherSuitesTLS13() []uint16 {
	once.Do(initDefaultCipherSuites)
	return varDefaultCipherSuitesTLS13
}

func initDefaultCipherSuites() {
	var topCipherSuites []uint16

	// Check the cpu flags for each platform that has optimized GCM implementations.
	// Worst case, these variables will just all be false.
	var (
		hasGCMAsmAMD64 = cpu.X86.HasAES && cpu.X86.HasPCLMULQDQ
		hasGCMAsmARM64 = cpu.ARM64.HasAES && cpu.ARM64.HasPMULL
		// Keep in sync with crypto/aes/cipher_s390x.go.
		hasGCMAsmS390X = cpu.S390X.HasAES && cpu.S390X.HasAESCBC && cpu.S390X.HasAESCTR && (cpu.S390X.HasGHASH || cpu.S390X.HasAESGCM)

		hasGCMAsm = hasGCMAsmAMD64 || hasGCMAsmARM64 || hasGCMAsmS390X
	)

	if hasGCMAsm || boring.Enabled {
		// If BoringCrypto is enabled, always prioritize AES-GCM.
		// If AES-GCM hardware is provided then prioritise AES-GCM
		// cipher suites.
		topCipherSuites = []uint16{
			TLS_ECDHE_RSA_WITH_AES_128_GCM_SHA256,
			TLS_ECDHE_RSA_WITH_AES_256_GCM_SHA384,
			TLS_ECDHE_ECDSA_WITH_AES_128_GCM_SHA256,
			TLS_ECDHE_ECDSA_WITH_AES_256_GCM_SHA384,
			TLS_ECDHE_RSA_WITH_CHACHA20_POLY1305,
			TLS_ECDHE_ECDSA_WITH_CHACHA20_POLY1305,
		}
		varDefaultCipherSuitesTLS13 = []uint16{
			TLS_AES_128_GCM_SHA256,
			TLS_CHACHA20_POLY1305_SHA256,
			TLS_AES_256_GCM_SHA384,
		}
	} else {
		// Without AES-GCM hardware, we put the ChaCha20-Poly1305
		// cipher suites first.
		topCipherSuites = []uint16{
			TLS_ECDHE_RSA_WITH_CHACHA20_POLY1305,
			TLS_ECDHE_ECDSA_WITH_CHACHA20_POLY1305,
			TLS_ECDHE_RSA_WITH_AES_128_GCM_SHA256,
			TLS_ECDHE_RSA_WITH_AES_256_GCM_SHA384,
			TLS_ECDHE_ECDSA_WITH_AES_128_GCM_SHA256,
			TLS_ECDHE_ECDSA_WITH_AES_256_GCM_SHA384,
		}
		varDefaultCipherSuitesTLS13 = []uint16{
			TLS_CHACHA20_POLY1305_SHA256,
			TLS_AES_128_GCM_SHA256,
			TLS_AES_256_GCM_SHA384,
		}
	}

	varDefaultCipherSuites = make([]uint16, 0, len(cipherSuites))
	varDefaultCipherSuites = append(varDefaultCipherSuites, topCipherSuites...)

NextCipherSuite:
	for _, suite := range cipherSuites {
		if suite.flags&suiteDefaultOff != 0 {
			continue
		}
		for _, existing := range varDefaultCipherSuites {
			if existing == suite.id {
				continue NextCipherSuite
			}
		}
		varDefaultCipherSuites = append(varDefaultCipherSuites, suite.id)
	}
}

func unexpectedMessageError(wanted, got interface{}) error {
	return fmt.Errorf("tls: received unexpected handshake message of type %T when waiting for %T", got, wanted)
}

func isSupportedSignatureAlgorithm(sigAlg SignatureScheme, supportedSignatureAlgorithms []SignatureScheme) bool {
	for _, s := range supportedSignatureAlgorithms {
		if s == sigAlg {
			return true
		}
	}
	return false
}

// signatureFromSignatureScheme maps a signature algorithm to the underlying
// signature method (without hash function).
func signatureFromSignatureScheme(signatureAlgorithm SignatureScheme) uint8 {
	switch signatureAlgorithm {
	case PKCS1WithSHA1, PKCS1WithSHA256, PKCS1WithSHA384, PKCS1WithSHA512:
		return signaturePKCS1v15
	case PSSWithSHA256, PSSWithSHA384, PSSWithSHA512:
		return signatureRSAPSS
	case ECDSAWithSHA1, ECDSAWithP256AndSHA256, ECDSAWithP384AndSHA384, ECDSAWithP521AndSHA512:
		return signatureECDSA
	default:
		return 0
	}
}<|MERGE_RESOLUTION|>--- conflicted
+++ resolved
@@ -715,14 +715,6 @@
 	return s
 }
 
-<<<<<<< HEAD
-func (c *Config) minVersion() uint16 {
-	if needFIPS() {
-		return fipsMinVersion(c)
-	}
-	if c == nil || c.MinVersion == 0 {
-		return minVersion
-=======
 var supportedVersions = []uint16{
 	VersionTLS12,
 	VersionTLS11,
@@ -733,6 +725,9 @@
 func (c *Config) supportedVersions(isClient bool) []uint16 {
 	versions := make([]uint16, 0, len(supportedVersions))
 	for _, v := range supportedVersions {
+		if needFIPS() && (v < fipsMinVersion(c) || v > fipsMaxVersion(c)) {
+			continue
+		}
 		if c != nil && c.MinVersion != 0 && v < c.MinVersion {
 			continue
 		}
@@ -744,19 +739,10 @@
 			continue
 		}
 		versions = append(versions, v)
->>>>>>> 7f5dce08
 	}
 	return versions
 }
 
-<<<<<<< HEAD
-func (c *Config) maxVersion() uint16 {
-	if needFIPS() {
-		return fipsMaxVersion(c)
-	}
-	if c == nil || c.MaxVersion == 0 {
-		return maxVersion
-=======
 // supportedVersionsFromMax returns a list of supported versions derived from a
 // legacy maximum version value. Note that only versions supported by this
 // library are returned. Any newer peer will use supportedVersions anyway.
@@ -767,7 +753,6 @@
 			continue
 		}
 		versions = append(versions, v)
->>>>>>> 7f5dce08
 	}
 	return versions
 }
